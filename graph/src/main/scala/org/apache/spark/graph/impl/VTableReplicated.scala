package org.apache.spark.graph.impl

import org.apache.spark.SparkContext._
import org.apache.spark.rdd.RDD
import org.apache.spark.util.collection.PrimitiveKeyOpenHashMap
import org.apache.spark.util.collection.{PrimitiveVector, OpenHashSet}

import org.apache.spark.graph._

/**
 * Stores the vertex attribute values after they are replicated.
 */
private[impl]
class VTableReplicated[VD: ClassManifest](
    vTable: VertexRDD[VD],
    eTable: EdgeRDD[_],
    vertexPlacement: VertexPlacement,
    prevVTableReplicated: Option[VTableReplicated[VD]] = None) {

  val bothAttrs: RDD[(Pid, VertexPartition[VD])] =
    createVTableReplicated(vTable, eTable, vertexPlacement, true, true)

  val srcAttrOnly: RDD[(Pid, VertexPartition[VD])] =
    createVTableReplicated(vTable, eTable, vertexPlacement, true, false)

  val dstAttrOnly: RDD[(Pid, VertexPartition[VD])] =
    createVTableReplicated(vTable, eTable, vertexPlacement, false, true)

  val noAttrs: RDD[(Pid, VertexPartition[VD])] =
    createVTableReplicated(vTable, eTable, vertexPlacement, false, false)

  def get(includeSrc: Boolean, includeDst: Boolean): RDD[(Pid, VertexPartition[VD])] = {
    (includeSrc, includeDst) match {
      case (true, true) => bothAttrs
      case (true, false) => srcAttrOnly
      case (false, true) => dstAttrOnly
      case (false, false) => noAttrs
    }
  }

  def unpersist() {
    bothAttrs.unpersist(false)
    srcAttrOnly.unpersist(false)
    dstAttrOnly.unpersist(false)
    noAttrs.unpersist(false)
  }

  private def createVTableReplicated(
       vTable: VertexRDD[VD],
       eTable: EdgeRDD[_],
       vertexPlacement: VertexPlacement,
       includeSrcAttr: Boolean,
       includeDstAttr: Boolean): RDD[(Pid, VertexPartition[VD])] = {

    val placement = vertexPlacement.get(includeSrcAttr, includeDstAttr)
    val vdManifest = classManifest[VD]

    // Send each edge partition the vertex attributes it wants, as specified in
    // vertexPlacement
    val msgsByPartition = placement.zipPartitions(vTable.partitionsRDD)(VTableReplicated.buildBuffer(_, _)(vdManifest))
      .setOrigin("broadcasting messages")
      .partitionBy(eTable.partitioner.get)
    // TODO: Consider using a specialized shuffler.

    prevVTableReplicated match {
      case Some(vTableReplicated) =>
        val prev: RDD[(Pid, VertexPartition[VD])] =
          vTableReplicated.get(includeSrcAttr, includeDstAttr)

        prev.zipPartitions(msgsByPartition) { (vTableIter, msgsIter) =>
          val (pid, vertexPartition) = vTableIter.next()
          val newVPart = vertexPartition.updateUsingIndex(msgsIter.flatMap(_._2.iterator))(vdManifest)
          Iterator((pid, newVPart))
        }.cache().setName("VTableReplicated delta %s %s".format(includeSrcAttr, includeDstAttr))

      case None =>
        // Within each edge partition, create a local map from vid to an index into
        // the attribute array. Each map contains a superset of the vertices that it
        // will receive, because it stores vids from both the source and destination
        // of edges. It must always include both source and destination vids because
        // some operations, such as GraphImpl.mapReduceTriplets, rely on this.
        val localVidMap = eTable.partitionsRDD.mapPartitions(_.map {
          case (pid, epart) =>
            val vidToIndex = new VertexIdToIndexMap
            val vidToSrcEdgePosition = new PrimitiveKeyOpenHashMap[Long, Int]
            assert(epart.sorted)
            // println("Generating localVidMap for partition %d".format(pid))
            var currentSrcId: Vid = -1
            var i = 0
            epart.foreach { e =>
              if (e.srcId != currentSrcId || i == 0) {
                // println("  [%d] Edge (%d, %d) is the start of a new block".format(i, e.srcId, e.dstId))
                currentSrcId = e.srcId
                vidToSrcEdgePosition.update(e.srcId, i)
              } else {
                // println("  [%d] Edge (%d, %d)".format(i, e.srcId, e.dstId))
              }
              vidToIndex.add(e.srcId)
              vidToIndex.add(e.dstId)
              i += 1
            }
            (pid, (vidToIndex, vidToSrcEdgePosition))
        }, preservesPartitioning = true).cache()

        // Within each edge partition, place the vertex attributes received from
        // msgsByPartition into the correct locations specified in localVidMap
        localVidMap.zipPartitions(msgsByPartition) { (mapIter, msgsIter) =>
          val (pid, (vidToIndex, vidToSrcEdgePosition)) = mapIter.next()
          assert(!mapIter.hasNext)
          // Populate the vertex array using the vidToIndex map
          val vertexArray = vdManifest.newArray(vidToIndex.capacity)
          for ((_, block) <- msgsIter) {
            for (i <- 0 until block.vids.size) {
              val vid = block.vids(i)
              val attr = block.attrs(i)
              val ind = vidToIndex.getPos(vid)
              vertexArray(ind) = attr
            }
          }
          // Populate the map from vid to source edge position in the edge partition
          // println("Generating vTableReplicated for partition %d".format(pid))
          // println("vidToSrcEdgePosition:")
          // vidToSrcEdgePosition.iterator.foreach(pair => println("  " + pair))
<<<<<<< HEAD
          // TODO(ankurdave): Fill srcEdgePositions with -1 by default, and check for that case
=======
>>>>>>> aa357e03
          val srcEdgePositions = Array.fill(vidToIndex.capacity)(-1)
          vidToSrcEdgePosition.iterator.foreach {
            case (vid, srcEdgePosition) =>
              if (vidToIndex.getPos(vid) != -1) {
                val ind = vidToIndex.getPos(vid)
                // println("  Inserting edge index for vertex %d (local index %d) --> %d".format(vid, ind, srcEdgePosition))
                srcEdgePositions(ind) = srcEdgePosition
              }
          }
          Iterator((pid, new VertexPartition(
            vidToIndex, vertexArray, vidToIndex.getBitSet, srcEdgePositions)(vdManifest)))
<<<<<<< HEAD
        }.cache().setName("VTableReplicated %s %s".format(includeSrcAttr, includeDstAttr))
=======
        }.cache()
>>>>>>> aa357e03
    }
  }

}


object VTableReplicated {

  def buildBuffer[VD: ClassManifest](pid2vidIter: Iterator[Array[Array[Vid]]], vertexPartIter: Iterator[VertexPartition[VD]]) = {
    val pid2vid: Array[Array[Vid]] = pid2vidIter.next()
    val vertexPart: VertexPartition[VD] = vertexPartIter.next()

    Iterator.tabulate(pid2vid.size) { pid =>
      val vidsCandidate = pid2vid(pid)
      val size = vidsCandidate.length
      val vids = new PrimitiveVector[Vid](pid2vid(pid).size)
      val attrs = new PrimitiveVector[VD](pid2vid(pid).size)
      var i = 0
      while (i < size) {
        val vid = vidsCandidate(i)
        if (vertexPart.isDefined(vid)) {
          vids += vid
          attrs += vertexPart(vid)
        }
        i += 1
      }
      (pid, new VertexAttributeBlock(vids.trim().array, attrs.trim().array))
    }
  }
}

class VertexAttributeBlock[VD: ClassManifest](val vids: Array[Vid], val attrs: Array[VD]) {
  def iterator: Iterator[(Vid, VD)] = (0 until vids.size).iterator.map { i => (vids(i), attrs(i)) }
}<|MERGE_RESOLUTION|>--- conflicted
+++ resolved
@@ -121,10 +121,6 @@
           // println("Generating vTableReplicated for partition %d".format(pid))
           // println("vidToSrcEdgePosition:")
           // vidToSrcEdgePosition.iterator.foreach(pair => println("  " + pair))
-<<<<<<< HEAD
-          // TODO(ankurdave): Fill srcEdgePositions with -1 by default, and check for that case
-=======
->>>>>>> aa357e03
           val srcEdgePositions = Array.fill(vidToIndex.capacity)(-1)
           vidToSrcEdgePosition.iterator.foreach {
             case (vid, srcEdgePosition) =>
@@ -136,11 +132,7 @@
           }
           Iterator((pid, new VertexPartition(
             vidToIndex, vertexArray, vidToIndex.getBitSet, srcEdgePositions)(vdManifest)))
-<<<<<<< HEAD
         }.cache().setName("VTableReplicated %s %s".format(includeSrcAttr, includeDstAttr))
-=======
-        }.cache()
->>>>>>> aa357e03
     }
   }
 
